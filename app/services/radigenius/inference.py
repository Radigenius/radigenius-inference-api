from typing import List
import logging
import torch
import os
from huggingface_hub import snapshot_download
from unsloth import FastVisionModel
from PIL import Image
import copy
import requests
import re

from app.exceptions.model_exceptions import ModelInferenceException, ModelDownloadException
from app.decorators.model_initialized_guard import model_initialized_guard
from app.dtos.inference_dto import InferenceRequest, MessageDto, ContentDto

from .config import get_config

logger = logging.getLogger(__name__)

class RadiGenius:
    model = None
    tokenizer = None
    device = None
    is_mock = False

    def __init__(self) -> None:
        # Check if we should run in mock mode based on DEBUG env
        # detect development mode in fastapi
        RadiGenius.is_mock = os.environ.get('DEBUG', False)
        
        if not RadiGenius.is_mock:
            if RadiGenius.model is None or RadiGenius.tokenizer is None:
                self.initialize_model()
            
            if RadiGenius.device is None:
                self.initialize_device()
        else:
            logger.info("Running RadiGenius in mock mode (DEBUG=True)")

    @classmethod
    def initialize_model(cls):
        """Initialize and return the base model and tokenizer."""
        config = get_config()
        
        logger.info(f'initializing model with config: {config}')
        model, tokenizer = FastVisionModel.from_pretrained(**config)
        
        logger.info('initializing model for inference')
        FastVisionModel.for_inference(model)

        cls.model = model
        cls.tokenizer = tokenizer

        logger.info('model initialized')

    @classmethod
    def initialize_device(cls):
        cls.device = torch.device("cuda" if torch.cuda.is_available() else "cpu")

    @classmethod
    def download_model(cls):
        """
        Downloads the model files from Hugging Face Hub to the local cache directory.
        This method can be called independently to pre-download the model files.
        
        Returns:
            str: Path to the downloaded model directory
        """
        if cls.is_mock:
            logger.info("Mock mode: Skipping model download")
            return "/mock/model/path"
            
        try:
            # Get model configuration from config.py
            config = get_config()
            model_name = config["model_name"]
            cache_dir = config["cache_dir"]
            
            # Create cache directory if it doesn't exist
            os.makedirs(cache_dir, exist_ok=True)
            
            logger.info(f"Downloading model '{model_name}' to {cache_dir}...")
            
            # Download the model files
            local_dir = snapshot_download(
                repo_id=model_name,
                cache_dir=cache_dir,
                local_dir=os.path.join(cache_dir, model_name.split("/")[-1]),
                local_dir_use_symlinks=False,
                resume_download=True,
                revision="main"
            )
            
            logger.info(f"Model successfully downloaded to {local_dir}")
                
            return local_dir
        except Exception as e:
            raise ModelDownloadException(errors=[str(e)])


    @staticmethod
    def _create_template(request: InferenceRequest) -> tuple[List[MessageDto], List[str]]:
        """
        Creates a template from the conversation history and current message.
        Removes image URLs from the template but keeps the image type.
        
        Returns:
            tuple: (template, image_urls)
                - template: The conversation template with image URLs removed
                - image_urls: List of all image URLs in order
        """
        image_urls = []

        template: List[MessageDto] = []
        
        # Process conversation history
        conversation_history = request.conversation_history
        template = copy.deepcopy(conversation_history)
        template.append(request.message)
        
        # Extract image URLs from conversation history
        for message in template:
            for i, content_item in enumerate(message.content):
                if content_item.type == "image":
                    image_urls.append(content_item.image)
                    message.content[i] = {"type": "image"}
        
        return template, image_urls

    def _send_message_mock(self, request: InferenceRequest):

        prompt = request.prompt

        # Create a mock response using a portion of the input content
        mock_response = f"[MOCK RESPONSE] Echo of your prompt: '{prompt[:100]}...'"
        
        # Log the mock operation
        logger.info(f"Mock RadiGenius used. Input length: {len(prompt)}")
        
        if request.config.stream:
                # For mock streaming, split response into words and yield them one by one
                def mock_stream():
                    for word in mock_response.split():
                        yield word + " "
                return mock_stream()
        
        return mock_response

    @classmethod
    def _stream_output(cls, generation_kwargs: dict): 
        from transformers import TextIteratorStreamer
        from threading import Thread
            
        # Create a streamer
        streamer = TextIteratorStreamer(cls.tokenizer, skip_special_tokens=True)
        generation_kwargs["streamer"] = streamer
        
        # Start generation in a separate thread
        thread = Thread(target=cls.model.generate, kwargs=generation_kwargs)
        thread.start()
        
        def process_streaming_output():
            logger.info('Streaming output started')
            
            assistant_output = ""
            buffer = ""

            for token in streamer:
                assistant_output += token
                buffer += token
                
                # When we have complete words (space-separated), yield them
                if ' ' in buffer:
                    words = buffer.split(' ')
                    # Keep the last incomplete word in the buffer
                    buffer = words[-1]
                    # Yield complete words
                    for word in words[:-1]:
                        yield word + ' '
            
            # Yield any remaining content in the buffer
            if buffer:
                yield buffer
                
            logger.info(f'Streaming completed. Response: {assistant_output}')
        
        return process_streaming_output()

    @classmethod
    @model_initialized_guard
    def send_message(cls, request: InferenceRequest):
        """
        Send a message to the model and get a response.
        If in mock mode, returns a simplified response based on the input.
        """
        logger.info(f'sending message with request: {request}')

        if cls.is_mock:
            return cls._send_message_mock(request)
        
        try:
            # Get template and image URLs
            template, image_urls = cls._create_template(request)
            
            # Load all images in the correct order
            images = [Image.open(requests.get(url, stream=True).raw) for url in image_urls]
            
            # Apply the chat template but with truncation_strategy="last_assistant_turn_only"
            # This tells the tokenizer to format the prompt to only generate the new assistant message
            input_text = cls.tokenizer.apply_chat_template(
                template, 
                add_generation_prompt=True,
                truncation_strategy="last_assistant_turn_only"
            )

            print("template: ", template)
            print("--------------------------------")
            print("input_text: ", input_text)
            print("--------------------------------")

            # Encode both images and text
            inputs = cls.tokenizer(images, input_text, add_special_tokens=False, return_tensors="pt").to(cls.device)
            
            generation_kwargs = dict(
                **inputs,
                max_new_tokens=request.configs.max_new_tokens,
                temperature=request.configs.temperature,
                min_p=request.configs.min_p,
            )

            logger.debug(f'generation kwargs: {generation_kwargs}')

            if request.configs.stream:
                return cls._stream_output(generation_kwargs)

            # Non-streaming mode
            output_ids = cls.model.generate(
                **inputs,
                max_new_tokens=request.configs.max_new_tokens,
                temperature=request.configs.temperature,
                min_p=request.configs.min_p
            )

            input_length = inputs["input_ids"].shape[1]
            new_tokens = output_ids[0][input_length:]
            generated_text = cls.tokenizer.decode(new_tokens, skip_special_tokens=True)

            logger.debug("input_length: ", input_length)
            
            # generated_text = cls.tokenizer.decode(output_ids[0], skip_special_tokens=True)
            # logger.info(f'generated text: {generated_text}')

<<<<<<< HEAD
            print("***************DEBUG***************")
            input_length = inputs["input_ids"].shape[1]
            print("input_length: ", input_length)
            new_tokens = output_ids[0][input_length:]
            print("new_tokens: ", new_tokens)
            new_generated_text = cls.tokenizer.decode(new_tokens, skip_special_tokens=True)
            print("new_generated_text: ", new_generated_text)
            print("***************DEBUG***************")

            # Since we're using truncation_strategy="last_assistant_turn_only",
            # the generated text should only contain the assistant's new response
            return generated_text
=======
            logger.info(f'generated text: {generated_text}')
>>>>>>> bbd74050

        except Exception as e:
            raise ModelInferenceException(errors=[str(e)])
        
    @staticmethod
    def _prepare_response(generated_text: str):
        parts = generated_text.split("assistant\n\n")

        if len(parts) < 1:
            raise ModelInferenceException(errors=["No assistant response found"])

        return parts[-1]

    @classmethod
    def kill_model(cls):
        cls.model = None
        cls.tokenizer = None
        cls.device = None
        cls.is_mock = False

    @classmethod
    def is_healthy(cls):
        reason = ""
        if cls.model is None:
            reason = "Model is not initialized"
        elif cls.tokenizer is None:
            reason = "Tokenizer is not initialized"
        elif cls.device is None:
            reason = "Device is not initialized"

        if reason:
            logger.error(f'RadiGenius is not healthy: {reason}')
            return False, reason

        logger.info("RadiGenius is healthy")
        return True, "RadiGenius is healthy"<|MERGE_RESOLUTION|>--- conflicted
+++ resolved
@@ -152,7 +152,12 @@
         from threading import Thread
             
         # Create a streamer
-        streamer = TextIteratorStreamer(cls.tokenizer, skip_special_tokens=True)
+        streamer = TextIteratorStreamer(
+            tokenizer=cls.tokenizer,
+            skip_prompt=True,  # This skips everything before input_length
+            skip_special_tokens=True
+        )
+        
         generation_kwargs["streamer"] = streamer
         
         # Start generation in a separate thread
@@ -163,25 +168,12 @@
             logger.info('Streaming output started')
             
             assistant_output = ""
-            buffer = ""
-
-            for token in streamer:
-                assistant_output += token
-                buffer += token
-                
-                # When we have complete words (space-separated), yield them
-                if ' ' in buffer:
-                    words = buffer.split(' ')
-                    # Keep the last incomplete word in the buffer
-                    buffer = words[-1]
-                    # Yield complete words
-                    for word in words[:-1]:
-                        yield word + ' '
-            
-            # Yield any remaining content in the buffer
-            if buffer:
-                yield buffer
-                
+            
+            # Stream generated text
+            for new_text in streamer:
+                assistant_output += new_text
+                yield new_text
+                        
             logger.info(f'Streaming completed. Response: {assistant_output}')
         
         return process_streaming_output()
@@ -250,22 +242,7 @@
             # generated_text = cls.tokenizer.decode(output_ids[0], skip_special_tokens=True)
             # logger.info(f'generated text: {generated_text}')
 
-<<<<<<< HEAD
-            print("***************DEBUG***************")
-            input_length = inputs["input_ids"].shape[1]
-            print("input_length: ", input_length)
-            new_tokens = output_ids[0][input_length:]
-            print("new_tokens: ", new_tokens)
-            new_generated_text = cls.tokenizer.decode(new_tokens, skip_special_tokens=True)
-            print("new_generated_text: ", new_generated_text)
-            print("***************DEBUG***************")
-
-            # Since we're using truncation_strategy="last_assistant_turn_only",
-            # the generated text should only contain the assistant's new response
-            return generated_text
-=======
             logger.info(f'generated text: {generated_text}')
->>>>>>> bbd74050
 
         except Exception as e:
             raise ModelInferenceException(errors=[str(e)])
